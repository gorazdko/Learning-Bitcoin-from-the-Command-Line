# 3.4: Receiving a Transaction

> **NOTE:** This is a draft in progress, so that I can get some feedback from early reviewers. It is not yet ready for learning.

You're now ready to receive some money at the new address you set up.

## Get Some Money

To do anything more, you need to get some money. On testnet this is done through faucets. Since the money is all pretend, you just go to a faucet, request some money, and it will be sent over to you. We suggest using the faucet at https://testnet.coinfaucet.eu/en/. If it's not available for some reason, search for "bitcoin testnet faucet", and you should find others.

To use a faucet, you'll usually need to go to a URL and copy and paste in your address. Note that this is one of those cases where you won't be able to use command-line variables, alas. Afterward, a transaction will be created that sends money from the faucet to you.

_What is a transaction?_ A transaction is a bitcoin exchange. The owner of some bitcoins uses his private key to access those coins, then locks the transaction using the recipient's public key.

> **TESTNET vs MAINNET:** Sadly, there are no faucets in real life. If you were playing on the mainnet, you'd need to go and actually buy bitcoins at a bitcoin exchange or ATM, or you'd need to get someone to send them to you. Testnet life is much easier.

## Verify Your Money

After you've requested your money, you should be able to verify it with the 'bitcoin-cli getbalance' command:
```
$ bitcoin-cli getbalance
0.00000000
```
But wait, there's no balance yet!?

Welcome to the world of Bitcoin latency.The problem is that your transaction hasn't yet been recorded in a block!

_What is a block?_ Transactions are transmitted across the network and gathered into blocks by miners. These blocks are secured with a mathematical proof-of-work, which proves that computing power has been expended as part of the block creation. It's that proof-of-work (multiplied over many blocks, each built atop the last) that ultimately keeps Bitcoin secure.

_What is a miner?_ A miner is a participant of the Bitcoin network who works to create blocks. It's a paying job: when a miner successfully creates a block, he is paid a one-time reward plus the fees for the transactions in his block. Mining is big business. Miners tend to run on special hardware, accelerated in ways that make it more likely that they'll be able to create blocks. They also tend to be part of mining pools, where the miners all agree to share out the rewards when one of them successfully creates a block.

Fortunately, `bitcoin-cli getunconfirmedbalance` should still show your updated balance as long as the initial transaction has been created:
```
$ bitcoin-cli getunconfirmedbalance
0.47000000
```
If that's still showing a zero too, you're probably moving through this tutorial too fast. Wait a second. The coins should show up unconfirmed, then rapidly move to confirmed. Do note that a coin can move from unconfirmedbalance to confirmedbalance almost immediately, so make sure you check both. However, if your `getbalance` and your `getunconfirmedbalance` both still show zero in ten minutes, then there's probably something wrong with the faucet, and you'll need to pick another.

### Gain Confidence in Your Money

You can use `bitcoin-cli getbalance "*" [n]` to see if a confirmed balance is 'n' blocks deep.

_What is block depth?_ After a block is built and confirmed, another block is built on top of it, and another ... Because this is a stochastic process, there's some chance for reversal when a block is still new. Thus, a block has to be buried several blocks deep in a chain before you can feel totally confident in your funds. Each of those blocks tends to be built in an average of 10 minutes ... so it usually takes about an hour for a confirmed transaction to receive full confidence.

The following shows that our transaction has been confirmed one time, but not twice:
```
$ bitcoin-cli getbalance "*" 1
0.47000000
$ bitcoin-cli getbalance "*" 2
0.00000000
```
Obviously, every ten minutes or so this depth will increase.

Of course, on the testnet, no one is that worried about how reliable your funds are. You'll be able to spend your money as soon as it's confirmed.

## Verify Your Wallet

<<<<<<< HEAD
The `bitcoin-cli getwalletinfo` command gives you more information on the balance of your wallet:
=======
The `bitcoin-cli getwalletinfo` command gives you more info on the balance of your wallet:
>>>>>>> 4c8aef25
```
$ bitcoin-cli getwalletinfo
{
  "walletversion": 130000,
  "balance": 0.47000000,
  "unconfirmed_balance": 0.00000000,
  "immature_balance": 0.00000000,
  "txcount": 1,
  "keypoololdest": 1488216266,
  "keypoolsize": 100,
  "paytxfee": 0.00000000,
  "hdmasterkeyid": "b91d5ec57d5ae3e90fff50d12e819429b6496b94"
}
```

## Discover Your Transaction ID

Your money came into your wallet via a transaction. You can discover that transactionid (txid) with the `bitcoin-cli listtransactions` command:
```
$ bitcoin-cli listtransactions
[
  {
    "account": "",
    "address": "n4cqjJE6fqcmeWpftygwPoKMMDva6BpyHf",
    "category": "receive",
    "amount": 0.47000000,
    "label": "",
    "vout": 0,
    "confirmations": 2,
    "blockhash": "00000000fa4fdd22a2c33c6200b68239939ad65af3f1a48ecea25f8200f5d66b",
    "blockindex": 45,
    "blocktime": 1488307692,
    "txid": "88e5d5f3077517d76f5a61491fa52e6aaae078c52bc62d849f09507ef0cfada2",
    "walletconflicts": [
    ],
    "time": 1488307692,
    "timereceived": 1488307696,
    "bip125-replaceable": "no"
  }
]
```
This shows one transaction ("88e5d5f3077517d76f5a61491fa52e6aaae078c52bc62d849f09507ef0cfada2") that was received ("receive") by a specific address in my wallet ("n4cqjJE6fqcmeWpftygwPoKMMDva6BpyHf") for a specific amount ("0.47000000").

You can access similar information with the `bitcoin-cli listunspent` command, but it only shows the transactions for the money that you haven't spent. These are called UTXOs, and will be vitally important when you're sending money back out into the Bitcoin world:
```
$ bitcoin-cli listunspent
[
  {
    "txid": "88e5d5f3077517d76f5a61491fa52e6aaae078c52bc62d849f09507ef0cfada2",
    "vout": 0,
    "address": "n4cqjJE6fqcmeWpftygwPoKMMDva6BpyHf",
    "account": "",
    "scriptPubKey": "76a914fd67e8a7c7813e7a5c376eb71074f373d924d96888ac",
    "amount": 0.47000000,
    "confirmations": 3,
    "spendable": true,
    "solvable": true
  }
]
```
Note that bitcoins are not just a homogeneous mess of cash jammed into your pocket. Each individual transaction that you receive or that you send is placed into the immutable blockchain ledger, in a block. You can see these individual transactions when you look at your unspent money. This means that bitcoin spending isn't quite as anonymous as you'd think. Though the addresses are fairly private, transactions can be examined as they go in and out of addresses. This makes privacy vulnerable to statistical analysis. It also introduces some potential non-fungibility to bitcoins, as you can track back through series of transactions, even if you can't track a specific "bitcoin".

_Why are all of these bitcoin amounts in fractions?_ Bitcoins are produced slowly, and so there are relatively few in circulation. As a result, each bitcoin over on the mainnet is worth quite a bit (~ $1,000 at the time of this writing). This means that people usually work in fractions. In fact, .47 BTC would be quite a lot in the real-world. You'll often be dealing with even smaller fractions on mainnet. For this reason, names have appeared for smaller amounts of bitcoins, including millibitcoins or mBTCs (one-thousandth of a bitcoin), microbitcoins or bits or μBTCs (one-millionth of a bitcoin), and satoshis (one hundred millionth of a bitcoin).

## Examine Your Transaction

You can get more information on a transaction with the `bitcoin-cli getrawtransaction` command:
```
$ bitcoin-cli getrawtransaction "88e5d5f3077517d76f5a61491fa52e6aaae078c52bc62d849f09507ef0cfada2"
010000000133261a25b44689bab2c6a207381ca21d243de9bbf21f0fa40c3a26ba7282a87b000000006b483045022100a2640761810dfc34dabed599928243afe24e13f520f780ceb382843a530a577c022050b92f5d9843d70ddb60a0aa294938862f2b7372818d6149ffd4f6adec5cf6c80121034dcaa515c2fda0f4a50b90a6d798e01c00a870bef0bd97154066fe202d2b5d75feffffff02c029cd02000000001976a914fd67e8a7c7813e7a5c376eb71074f373d924d96888ac17791703000000001976a914e176ee39c642344df2180863e27e2e936307273c88ac07a41000
```
Granted, this isn't super useful, because it's the hex-encoded transaction data. Fortunately, you can get a more verbose description just by adding a '1' to your command:
```
$ bitcoin-cli getrawtransaction "88e5d5f3077517d76f5a61491fa52e6aaae078c52bc62d849f09507ef0cfada2" 1
{
  "hex": "010000000133261a25b44689bab2c6a207381ca21d243de9bbf21f0fa40c3a26ba7282a87b000000006b483045022100a2640761810dfc34dabed599928243afe24e13f520f780ceb382843a530a577c022050b92f5d9843d70ddb60a0aa294938862f2b7372818d6149ffd4f6adec5cf6c80121034dcaa515c2fda0f4a50b90a6d798e01c00a870bef0bd97154066fe202d2b5d75feffffff02c029cd02000000001976a914fd67e8a7c7813e7a5c376eb71074f373d924d96888ac17791703000000001976a914e176ee39c642344df2180863e27e2e936307273c88ac07a41000",
  "txid": "88e5d5f3077517d76f5a61491fa52e6aaae078c52bc62d849f09507ef0cfada2",
  "hash": "88e5d5f3077517d76f5a61491fa52e6aaae078c52bc62d849f09507ef0cfada2",
  "size": 226,
  "vsize": 226,
  "version": 1,
  "locktime": 1090567,
  "vin": [
    {
      "txid": "7ba88272ba263a0ca40f1ff2bbe93d241da21c3807a2c6b2ba8946b4251a2633",
      "vout": 0,
      "scriptSig": {
        "asm": "3045022100a2640761810dfc34dabed599928243afe24e13f520f780ceb382843a530a577c022050b92f5d9843d70ddb60a0aa294938862f2b7372818d6149ffd4f6adec5cf6c8[ALL] 034dcaa515c2fda0f4a50b90a6d798e01c00a870bef0bd97154066fe202d2b5d75",
        "hex": "483045022100a2640761810dfc34dabed599928243afe24e13f520f780ceb382843a530a577c022050b92f5d9843d70ddb60a0aa294938862f2b7372818d6149ffd4f6adec5cf6c80121034dcaa515c2fda0f4a50b90a6d798e01c00a870bef0bd97154066fe202d2b5d75"
      },
      "sequence": 4294967294
    }
  ],
  "vout": [
    {
      "value": 0.47000000,
      "n": 0,
      "scriptPubKey": {
        "asm": "OP_DUP OP_HASH160 fd67e8a7c7813e7a5c376eb71074f373d924d968 OP_EQUALVERIFY OP_CHECKSIG",
        "hex": "76a914fd67e8a7c7813e7a5c376eb71074f373d924d96888ac",
        "reqSigs": 1,
        "type": "pubkeyhash",
        "addresses": [
          "n4cqjJE6fqcmeWpftygwPoKMMDva6BpyHf"
        ]
      }
    },
    {
      "value": 0.51869975,
      "n": 1,
      "scriptPubKey": {
        "asm": "OP_DUP OP_HASH160 e176ee39c642344df2180863e27e2e936307273c OP_EQUALVERIFY OP_CHECKSIG",
        "hex": "76a914e176ee39c642344df2180863e27e2e936307273c88ac",
        "reqSigs": 1,
        "type": "pubkeyhash",
        "addresses": [
          "n256of3JH1A6X8AQUU7LYkcaRcmrfGjGKC"
        ]
      }
    }
  ],
  "blockhash": "00000000fa4fdd22a2c33c6200b68239939ad65af3f1a48ecea25f8200f5d66b",
  "confirmations": 3,
  "time": 1488307692,
  "blocktime": 1488307692
}
```
Now you can see the full information on the transaction, including all of the inputs ("vin") and all the outputs ("vout). One of the interesting things to note is that although we received .47 BTC in the transaction, another .51869975 was sent to another address. That was probably a change address, a concept that is explored in the next section. It is quite typical for a transaction to have multiple inputs and/or multiple outputs.

> **WARNING:** These commands will not work in some situations. To be able to view a raw transaction on a standard node, some of the money must be unspent, or the transaction must still be in your mempool — which means that this command will work fine for the money you've just received, but not for old stuff. If you want to be able to view older transactions that have been spent, you can do so by maintaining a set of all transactions with the txindex=1 configuration, which is what our scripts suggest for all non-pruned instances. (You can't maintain a transaction index if your node is pruned.)

## Optional: Use a Block Explorer

Even looking at the verbose information for a transaction can be a little intimidating. The main goal of this tutorial is to teach how to deal with raw transactions from the command line, but we're happy to talk about other tools when they're applicable. One of those tools is a block explorer, which you can use to look at transactions from a web browser in a much friendlier format.

Currently, our preferred block explorer is [https://live.blockcypher.com/](https://live.blockcypher.com/).

You can use it to look up transactions for an address:

[https://live.blockcypher.com/btc-testnet/address/n4cqjJE6fqcmeWpftygwPoKMMDva6BpyHf/](https://live.blockcypher.com/btc-testnet/address/n4cqjJE6fqcmeWpftygwPoKMMDva6BpyHf/)

You can also use it to look at individual transactions:

[https://live.blockcypher.com/btc-testnet/tx/88e5d5f3077517d76f5a61491fa52e6aaae078c52bc62d849f09507ef0cfada2/](https://live.blockcypher.com/btc-testnet/tx/88e5d5f3077517d76f5a61491fa52e6aaae078c52bc62d849f09507ef0cfada2/)

A block explorer doesn't generally provide any more information than a command line look at a raw transaction; it just does a good job of highlighting the important information and putting together the puzzle pieces, including the transaction fees behind a transaction — another concept that we'll be covering in future sections.

## Summary: Receiving a Transaction

Faucets will give you money on the testnet. They come in as raw transactions, which can be examined with `getrawtransaction` or a block explorer. Once you've receive a transaction, you can see it in your balance and your wallet.

## What's Next?

Advance through "bitcoin-cli" with [Chapter Four: Sending Bitcoin Transactions](04_0_Sending_Bitcoin_Transactions.md).<|MERGE_RESOLUTION|>--- conflicted
+++ resolved
@@ -55,11 +55,7 @@
 
 ## Verify Your Wallet
 
-<<<<<<< HEAD
 The `bitcoin-cli getwalletinfo` command gives you more information on the balance of your wallet:
-=======
-The `bitcoin-cli getwalletinfo` command gives you more info on the balance of your wallet:
->>>>>>> 4c8aef25
 ```
 $ bitcoin-cli getwalletinfo
 {
